--- conflicted
+++ resolved
@@ -26,12 +26,9 @@
    testClone2
    testOwningOrAliasingPtr
    testCatch
-<<<<<<< HEAD
-   testContainerTraits)
-=======
+   testContainerTraits
    testSimpleRandomAccessRangeFromPoint
    )
->>>>>>> 99279195
 
 FOREACH(FILE ${DGTAL_TESTS_SRC})
   add_executable(${FILE} ${FILE})
