--- conflicted
+++ resolved
@@ -155,15 +155,9 @@
   for (unsigned int i=0 ; i< 4334450; i++)
     tmp = (long)cos((double)tmp+i);
   duration += trace.endBlock();
-<<<<<<< HEAD
-  
-  trace.info()<<"Duration = "<<duration <<std::endl;
-  trace.endBlock();
-=======
 
   duration2 = trace.endBlock();
   trace.info()<<"Duration="<<duration<<"   Duration2="<<duration2<<std::endl;
->>>>>>> 4d2bfaa7
 
 }
 
