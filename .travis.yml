--- conflicted
+++ resolved
@@ -13,7 +13,6 @@
 before_script:
   - sudo apt-get -qq update
   - sudo apt-get -qq install libboost-program-options-dev libcairo2-dev libgraphicsmagick++1-dev libboost-system-dev libgmp-dev libqglviewer-qt4-dev libinsighttoolkit3-dev libgdcm2-dev
-<<<<<<< HEAD
   - gem install coveralls-lcov
   - sudo apt-get install -y lcov
 
@@ -26,23 +25,4 @@
 after_script:
   - make lcov
   - coveralls-lcov --source-encoding=ISO-8859-1 coverage/stap.info
-=======
-
-matrix:
-  exclude:
-    - compiler: gcc
-      env: BTYPE="-DCMAKE_BUILD_TYPE=Debug  -DWITH_MAGICK=true -DBUILD_TESTING=ON"
-    - compiler: gcc
-      env: BTYPE="-DCMAKE_BUILD_TYPE=Debug -DWITH_QGLVIEWER=true -DBUILD_TESTING=ON"
-    - compiler: gcc
-      env: BTYPE="-DCMAKE_BUILD_TYPE=Debug -DWITH_CAIRO=true -DBUILD_TESTING=ON  -DWARNING_AS_ERROR=ON"
-    - compiler: clang
-      env: BTYPE="-DCMAKE_BUILD_TYPE=Debug -DBUILD_TESTING=ON  -DWARNING_AS_ERROR=ON"
-
-
-script:
-  - cmake . $BTYPE
-  - make DGtal
-  - make DGtalIO
-  - cd examples && make &&  cd ../tests &&  make &&  cd ..&&  make test
->>>>>>> 5b0008e4
+  