--- conflicted
+++ resolved
@@ -13,119 +13,4 @@
 #include <iostream>
 #include <string>
 
-<<<<<<< HEAD
-#define DGTAL_VERSION "@DGtal_VERSION_MAJOR@.@DGtal_VERSION_MINOR@.@DGtal_VERSION_PATCH@"
-
-/*! \namespace DGtal
-*  \brief \p DGtal is the top-level namespace which contains all DGtal
-*         functions and types.
-*/
-
-/*! \namespace DGtal::experimental
-*  \brief \p Experimental functions and types of the DGtal library.
-*/
-
-/*! \namespace DGtal::deprecated
-*  \brief \p Deprecated functions and types of the DGtal library.
-*/
-
-/*! \namespace DGtal::Z2i
- *  \brief \p Z2i this namespace gathers  the standard of types for 2D imagery.
-*/
-
-/*! \namespace DGtal::Z3i
- *  \brief \p Z3i this namespace gathers  the standard of types for 3D imagery.
-*/
-
-
-/**
- * \mainpage DGtal - Digital Geometry Tools and Algorithms Library.
- *
- * @image  html logo_DGtal_small.png
- *
- *
- * @section intro_sec_dgtal Introduction
- 
-
-DGtal is a generic open source library for Digital Geometry
-programming whose main objective is to gather and structure different
-developments from the digital geometry and topology community. The
-benefits are numerous: to make easier the appropriation of our tools
-for a neophyte (new PhD students, researchers from other topics,
-...), to permit better comparisons of new methods with already
-existing approaches, to construct a federative project. Furthermore we
-believe this is a necessary step for a better recognition of the
-efficiency of discrete geometry techniques by the important image
-analysis community. As a consequence, DGtal is designed so as to
-simplify the construction of effective demonstration tools. New
-results are thus easily shared to a vast audience. 
-
-On a more technical level, DGtal is developed in C++. Similarly to
-other classical libraries such as CGAL, it follows the paradigm of
-genericity with efficiency. This approach is made possible with the
-now well-known notion of concepts, implemented with templated
-types. The kernel of DGtal offers digital spaces of arbitrary
-dimension, with user-chosen integer types. Several digital topology
-algorithms are already implemented (Rosenfeld topology, connected
-components, simple points, homotopic thinning). The kernel manages
-generic images (standard raster images but also tree images), and
-arbitrary file formats with ImageMagick installed. Basic geometric
-primitives (digital lines and segments) are also available, as well as
-arbitrary dimensional volumetric distance transforms. A stream
-mechanism has been developed to display digital objects and export
-results in different vector formats.
-
-DGtal is a collaborative effort of the French --- for now --- digital
-geometry community. It is still a work in progress but show already
-many promises to be the common basis for future developments made by
-the digital geometry community. 
-
-Main participants: D. Coeurjolly (LIRIS, Lyon), G. Damiand (LIRIS,
-Lyon), S. Fourey (GREYC, Caen), B. Kerautret (LORIA, Nancy),
-J.-O. Lachaud (LAMA, Chambéry), L. Provot (LORIA, Nancy),
-T. Roussillon (LIRIS, Lyon), I. Sivignon (Gipsa-lab, Grenoble),
-M. Tola (LIRIS, Lyon), X. Provençal (LAMA, Chambéry).
-
-
-@section package_description DGtal Packages
-
-  - \ref IntroductionPackage
-  - \ref packageKernel
-  - \ref pageArithmeticPackage
-  - \ref GeometryPackage
-  - \ref TopologyPackage
-  - \ref pageMathPackage
-  - \ref ImagePackage
-  - \ref IOPackage
-  
-
-@section manuals_dgtal Helpers and tools
-
-  - \ref tutorials
-
-
-   
-@section manueldev Manual pages for DGtal developers
-  - \ref FAQGit
-  
-  
-  
-@section links_sec_dgtal Links
-  
-   <ul>
-   <li>Visit the <a href="http://libdgtal.org/">DGtal homepage</a>.</li>
-    <li> LibBoard section page   </li>
-   </ul>
-  
-   @defgroup Concepts DGtal Concepts
-   @defgroup Archetypes DGtal Archetypes
-   @defgroup Tests DGtal Test Files
-   @defgroup Examples DGtal Examples
-  
-
-[imagene]: https://gforge.liris.cnrs.fr/projects/imagene "ImaGene"
-
- */
-=======
-#define DGTAL_VERSION "@DGtal_VERSION_MAJOR@.@DGtal_VERSION_MINOR@.@DGtal_VERSION_PATCH@"
->>>>>>> 23276a03
+#define DGTAL_VERSION "@DGtal_VERSION_MAJOR@.@DGtal_VERSION_MINOR@.@DGtal_VERSION_PATCH@"