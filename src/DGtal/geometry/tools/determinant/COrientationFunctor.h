/**
 *  This program is free software: you can redistribute it and/or modify
 *  it under the terms of the GNU Lesser General Public License as
 *  published by the Free Software Foundation, either version 3 of the
 *  License, or  (at your option) any later version.
 *
 *  This program is distributed in the hope that it will be useful,
 *  but WITHOUT ANY WARRANTY; without even the implied warranty of
 *  MERCHANTABILITY or FITNESS FOR A PARTICULAR PURPOSE.  See the
 *  GNU General Public License for more details.
 *
 *  You should have received a copy of the GNU General Public License
 *  along with this program.  If not, see <http://www.gnu.org/licenses/>.
 *
 **/

#pragma once

/**
 * @file COrientationFunctor.h
 * @author Tristan Roussillon (\c tristan.roussillon@liris.cnrs.fr )
 * Laboratoire d'InfoRmatique en Image et Systèmes d'information - LIRIS (CNRS, UMR 5205), CNRS, France
 *
 * @date 2013/12/12
 *
 * Header file for concept COrientationFunctor.cpp
 *
 * This file is part of the DGtal library.
 */

#if defined(COrientationFunctor_RECURSES)
#error Recursive header files inclusion detected in COrientationFunctor.h
#else // defined(COrientationFunctor_RECURSES)
/** Prevents recursive inclusion of headers. */
#define COrientationFunctor_RECURSES

#if !defined COrientationFunctor_h
/** Prevents repeated inclusion of headers. */
#define COrientationFunctor_h

//////////////////////////////////////////////////////////////////////////////
// Inclusions
#include <iostream>
#include "DGtal/base/Common.h"

#include "DGtal/kernel/CPointFunctor.h"
#include "DGtal/kernel/CSignedNumber.h"
//////////////////////////////////////////////////////////////////////////////

namespace DGtal
{

  /////////////////////////////////////////////////////////////////////////////
  // class COrientationFunctor
  /**
     Description of \b concept '\b COrientationFunctor' <p>
     @ingroup Concepts
     @brief Aim: This concept gathers models implementing an 
     orientation test of \f$ k+1 \f$ points in a space of dimension \f$ n \f$. 

     The orientation of \f$ k+1 \f$ points \f$ (p_1, \ldots, p_{k+1}) \f$
     is given by the sign of the algebraic distance between \f$ p_{k+1} \f$ 
     and an algebraic variety, chosen such that it is uniquely defined 
     by the first \f$ k \f$ points \f$ (p_1, \ldots, p_{k}) \f$. 

     These \f$ k+1 \f$ points are provided in two steps so that this concept 
     is a refinement of CPointFunctor: 
     - First, we set the first \f$ k \f$ points by a method 'init'. 
     - Then, we look at the position of the \f$ k+1 \f$ -th point with respect
     to the first \f$ k \f$ ones: the parenthesis operator takes an input point and 
     returns a signed value.  

     The returned value, which is a model of CSignedNumber, is guaranteed to be: 
     - zero if the \f$ k+1 \f$ points belong to the same algebraic variety.
     - strictly negative if  \f$ k+1 \f$ -th point belongs to the interior of 
     the algebraic variety defined by the first \f$ k \f$ points.  
     - strictly positive if  \f$ k+1 \f$ -th point belongs to the exterior of 
     the algebraic variety defined by the first \f$ k \f$ points.  
     
     ### Refinement of CPointFunctor

     ### Associated types
     As a refinement of CPointFunctor, it has the following nested types: 
     - Point type of input points
     - Value type of the result, at least a model of CSignedNumbe
     
     In addition it has the following inner types: 
     - PointArray a model of static array of k points
     - Size type used for representing the size of the array 

     ### Notation
     - \e X : A type that is a model of COrientationFunctor
     - \e x : object of type X
     - \e a : object of type PointArray

     ### Definitions

     ### Valid expressions and semantics

     | Name            | Expression | Type requirements       | Return type | Precondition | Semantics                           | Post condition | Complexity      |
     |-----------------|------------|-------------------------|-------------|--------------|-------------------------------------|----------------|-----------------|
     | array dimension | X::size    |                         | SizeArray   |              | size of the array, equal to k       |                |                 |
     | initialization  | x.init(a)  | a is of type PointArray | void        |              | implicitely set the algebraic curve |                | model-dependent |


     ### Models
<<<<<<< HEAD
     InHalfPlaneBy2x2DetComputer InHalfPlaneBySimpleMatrix InGeneralizedDiskOfGivenRadius
=======
     InHalfPlaneBy2x2DetComputer InHalfPlaneBySimple3x3Matrix RadiusFunctor
>>>>>>> 7a216772

     @tparam T the type that should be a model of COrientationFunctor.
  */
  template <typename T>
  struct COrientationFunctor : concepts::CPointFunctor<T>
  {
    // ----------------------- Concept checks ------------------------------
  public:

    BOOST_CONCEPT_ASSERT(( concepts::CSignedNumber< typename T::Value > ));
    
    typedef typename T::PointArray PointArray; 
    typedef typename T::SizeArray SizeArray; 

    BOOST_CONCEPT_USAGE( COrientationFunctor )
    {
      concepts::ConceptUtils::sameType( myS, T::size ); 
      myX.init( myA );
    }
    // ------------------------- Private Datas --------------------------------
  private:
    T myX; 
    PointArray myA; 
    SizeArray myS;

  }; // end of concept COrientationFunctor

} // namespace DGtal

//                                                                           //
///////////////////////////////////////////////////////////////////////////////

#endif // !defined COrientationFunctor_h

#undef COrientationFunctor_RECURSES
#endif // else defined(COrientationFunctor_RECURSES)<|MERGE_RESOLUTION|>--- conflicted
+++ resolved
@@ -104,11 +104,7 @@
 
 
      ### Models
-<<<<<<< HEAD
      InHalfPlaneBy2x2DetComputer InHalfPlaneBySimpleMatrix InGeneralizedDiskOfGivenRadius
-=======
-     InHalfPlaneBy2x2DetComputer InHalfPlaneBySimple3x3Matrix RadiusFunctor
->>>>>>> 7a216772
 
      @tparam T the type that should be a model of COrientationFunctor.
   */
