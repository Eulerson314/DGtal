/**
 *  This program is free software: you can redistribute it and/or modify
 *  it under the terms of the GNU Lesser General Public License as
 *  published by the Free Software Foundation, either version 3 of the
 *  License, or  (at your option) any later version.
 *
 *  This program is distributed in the hope that it will be useful,
 *  but WITHOUT ANY WARRANTY; without even the implied warranty of
 *  MERCHANTABILITY or FITNESS FOR A PARTICULAR PURPOSE.  See the
 *  GNU General Public License for more details.
 *
 *  You should have received a copy of the GNU General Public License
 *  along with this program.  If not, see <http://www.gnu.org/licenses/>.
 *
 **/

#pragma once

/**
 * @file HDF5Reader.h
 * @author Martial Tola (\c martial.tola@liris.cnrs.fr )
 *
 * @date 2013/04/16
 *
 * Header file for module HDF5Reader.cpp
 *
 * This file is part of the DGtal library.
 */

#if defined(HDF5Reader_RECURSES)
#error Recursive header files inclusion detected in HDF5Reader.h
#else // defined(HDF5Reader_RECURSES)
/** Prevents recursive inclusion of headers. */
#define HDF5Reader_RECURSES

#if !defined HDF5Reader_h
/** Prevents repeated inclusion of headers. */
#define HDF5Reader_h

//////////////////////////////////////////////////////////////////////////////
// Inclusions
#include <iostream>
#include "DGtal/base/Common.h"
#include "DGtal/base/CUnaryFunctor.h"
#include "DGtal/images/CImage.h"
//////////////////////////////////////////////////////////////////////////////

namespace DGtal
{

/////////////////////////////////////////////////////////////////////////////
// class HDF5Reader
/**
 * Description of class 'HDF5Reader' <p>
 * \brief Aim: Import a HDF5 file with 2D image dataset(s) (8-bit with palette and 24-bit truecolor with INTERLACE_PIXEL).
 *
 * @tparam TImageContainer the image container to use. 
 * @tparam TFunctor the type of functor used in the import (by default set to CastFunctor< TImageContainer::Value>). 
 *
 */
  template <typename TImageContainer, typename TFunctor= CastFunctor< typename TImageContainer::Value > >
  struct HDF5Reader
  {
    // ----------------------- Standard services ------------------------------
  public:

    typedef TImageContainer ImageContainer;
    typedef typename TImageContainer::Domain::Vector Vector;
    typedef typename TImageContainer::Value Value;    
    typedef TFunctor Functor;
    
    BOOST_CONCEPT_ASSERT(( CImage<TImageContainer> ));
    BOOST_CONCEPT_ASSERT((  CUnaryFunctor<TFunctor, unsigned char, Value > )) ;    
    
    BOOST_STATIC_ASSERT( (ImageContainer::Domain::dimension == 2) );

    /** 
     * Main method to import a HDF5 image file into an instance of the 
     * template parameter ImageContainer.
     * 
     * @param aFilename the file name to import.
<<<<<<< HEAD
     * @param aDataset the dataset name to import.
=======
     * @param aFilename the dataset name to import.
     * @param aFunctor the functor used to import and cast the source
     * image values into the type of the image container value (by
     * default set to CastFunctor < TImageContainer::Value > .
>>>>>>> c8b4dadd
     * @param topbotomOrder
     * if true, the point of coordinate (0,0) will be the bottom left
     * corner image point (default) else the center of image
     * coordinate will be the top left of the image (not usual).
     * @return an instance of the ImageContainer.
     *
     */
<<<<<<< HEAD
    static ImageContainer importHDF5(const std::string & aFilename, const std::string & aDataset,
                                     bool topbotomOrder = true) throw(DGtal::IOException);
=======
    static  ImageContainer importHDF5(const std::string & aFilename, const std::string & aDataset,
				      const Functor & aFunctor =  Functor(), bool topbotomOrder = true) throw(DGtal::IOException);
>>>>>>> c8b4dadd
    
 }; // end of class  HDF5Reader

} // namespace DGtal


///////////////////////////////////////////////////////////////////////////////
// Includes inline functions.
#include "DGtal/io/readers/HDF5Reader.ih"


//                                                                           //
///////////////////////////////////////////////////////////////////////////////

#endif // !defined HDF5Reader_h

#undef HDF5Reader_RECURSES
#endif // else defined(HDF5Reader_RECURSES)<|MERGE_RESOLUTION|>--- conflicted
+++ resolved
@@ -79,14 +79,10 @@
      * template parameter ImageContainer.
      * 
      * @param aFilename the file name to import.
-<<<<<<< HEAD
-     * @param aDataset the dataset name to import.
-=======
      * @param aFilename the dataset name to import.
      * @param aFunctor the functor used to import and cast the source
      * image values into the type of the image container value (by
      * default set to CastFunctor < TImageContainer::Value > .
->>>>>>> c8b4dadd
      * @param topbotomOrder
      * if true, the point of coordinate (0,0) will be the bottom left
      * corner image point (default) else the center of image
@@ -94,13 +90,8 @@
      * @return an instance of the ImageContainer.
      *
      */
-<<<<<<< HEAD
-    static ImageContainer importHDF5(const std::string & aFilename, const std::string & aDataset,
-                                     bool topbotomOrder = true) throw(DGtal::IOException);
-=======
     static  ImageContainer importHDF5(const std::string & aFilename, const std::string & aDataset,
 				      const Functor & aFunctor =  Functor(), bool topbotomOrder = true) throw(DGtal::IOException);
->>>>>>> c8b4dadd
     
  }; // end of class  HDF5Reader
 
