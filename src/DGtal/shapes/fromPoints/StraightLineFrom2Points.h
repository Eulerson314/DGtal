--- conflicted
+++ resolved
@@ -134,11 +134,7 @@
     bool isValid() const;
 
     /**
-<<<<<<< HEAD
      * Computes the signed distance of @e aP to the straight line
-=======
-     * Computes the signed distance of @a aP to the straight line
->>>>>>> fca25e35
      * @param aP the point to be tested.
      * @return the signed distance.
      */
