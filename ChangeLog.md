--- conflicted
+++ resolved
@@ -20,11 +20,10 @@
     (David Coeurjolly [#1418](https://github.com/DGtal-team/DGtal/pull/1418))
     (Roland Denis [#1419](https://github.com/DGtal-team/DGtal/pull/1419))
 
-<<<<<<< HEAD
-- *TestsGeometry*
+- *Geometry*
   - Add const directives to some curve estimator on shapes.
     (Adrien Krähenbühl [#1429](https://github.com/DGtal-team/DGtal/pull/1429))
-=======
+    
 - *Topology*
   - Provides partial flip, split and merge operations for half-edge data structures
     and triangulated surfaces (Jacques-Olivier Lachaud,
@@ -34,7 +33,6 @@
   - Fix Lemniscate definition following Bernoulli's definition
    (Adrien Krähenbühl,
    [#1427](https://github.com/DGtal-team/DGtal/pull/1427))
->>>>>>> 0dfc9a36
 
 
 ## Bug Fixes
