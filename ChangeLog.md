--- conflicted
+++ resolved
@@ -41,17 +41,15 @@
   instance.  (David Coeurjolly,
   [#1304](https://github.com/DGtal-team/DGtal/pull/1304))
  - SimpleDistanceColorMap new colormap to easily display distance maps.
-     (David Coeurjolly, [#1302](https://github.com/DGtal-team/DGtal/pull/1302))
-<<<<<<< HEAD
-- *Topology*
+     (David Coeurjolly, [#1302](https://github.com/DGtal-team/DGtal/pull/1302))   
+ - Fix in MagicReader allowing to load colored images. (David
+   Coeurjolly, [#1305](https://github.com/DGtal-team/DGtal/pull/1305))
+
+- *Topology Package*
   - Add VoxelComplex, an extension for CubicalComplex, implementing the Critical-Kernels framework, based on the work of M.Couprie and G.Bertrand on isthmus.
   (Pablo Hernandez, [#1147](https://github.com/DGtal-team/DGtal/pull/1147))
 
-=======
- - Fix in MagicReader allowing to load colored images. (David
-   Coeurjolly, [#1305](https://github.com/DGtal-team/DGtal/pull/1305))
  
->>>>>>> dbabf6db
 ## Bug Fixes
 
 - *Build*
