--- conflicted
+++ resolved
@@ -119,7 +119,6 @@
    specified by the user) to a given colormap. (David Coeurjolly,
    [#987](https://github.com/DGtal-team/DGtal/pull/987))
  - New flag (-DWITH_QT5) enables QT5 support in libqglviewer. (Nicolas
-<<<<<<< HEAD
    Aubry, [#983](https://github.com/DGtal-team/DGtal/pull/983))
  - Board2D now supports quadratic Bezier curve drawing. (Tristan Roussillon,
    [#1002](https://github.com/DGtal-team/DGtal/pull/1002))
@@ -134,38 +133,17 @@
 
 
 - *Kernel Package*
-  - HyperRectDomain can now be empty (lowerBound == upperBound + diagonal(1)).
+- HyperRectDomain can now be empty (lowerBound == upperBound + diagonal(1)).
     Warning about the use of lexicographical order in comparison operators of
     PointVector. (Roland Denis,
     [#996](https://github.com/DGtal-team/DGtal/pull/996))
   - Adds generic linearization (point to index) and reverse process (index to
     point), specialized for HyperRectDomain. (Roland Denis,
     [#1039](https://github.com/DGtal-team/DGtal/pull/1039))
-=======
- Aubry, [#983](https://github.com/DGtal-team/DGtal/pull/983))
- - Board2D now supports quadratic Bezier curve drawing. (Tristan
-  Roussillon, [#1002](https://github.com/DGtal-team/DGtal/pull/1002))
- - MeshWriter class can now export OBJ file including
-  colors. (Bertrand Kerautret,
-  [#1016](https://github.com/DGtal-team/DGtal/pull/1016))
- - Viewer3D: Shift-L / L key binding added to save and restore camera
-  settings. (Bertrand Kerautret,
-  [#1024](https://github.com/DGtal-team/DGtal/pull/1024))
-
-
-- *Kernel Package*
- - HyperRectDomain can now be empty (lowerBound == upperBound +
-    diagonal(1)). Warning about the use of lexicographical order in
-    comparison operators of PointVector. (Roland Denis,
-    [#996](https://github.com/DGtal-team/DGtal/pull/996))
- - Adds generic linearization (point to index) and reverse process
-    (index to point), specialized for HyperRectDomain.  (Roland Denis,
-    [#1039](https://github.com/DGtal-team/DGtal/pull/1039))
  - HyperRectDomain can now be empty (lowerBound == upperBound +
     diagonal(1)). Warning about the use of lexicographical order in
     comparison operators of PointVector. (Roland Denis,
     [#996](https://github.com/DGtal-team/DGtal/pull/
->>>>>>> 73696931
 
 - *Shapes Package*
  - Adds a vertex Iterator in the Mesh class in addition to the
@@ -184,27 +162,6 @@
    DigitalShapesMinus are now deprecated. Use DigitalShapesCSG
    instead. (Jérémy Levallois
    [#962](https://github.com/DGtal-team/DGtal/pull/962))
-<<<<<<< HEAD
- - Add various methods in the Mesh class to get the bounding box, to change the
-   mesh scale or to subdivide triangular faces. (Bertrand Kerautret,
-   [#990](https://github.com/DGtal-team/DGtal/pull/990) and
-   [#992](https://github.com/DGtal-team/DGtal/pull/992))
- - New copy constructor and copy operator on Mesh object (and documentation
-   added about vertex ordering for obj format). (Bertrand Kerautret,
-   [#976](https://github.com/DGtal-team/DGtal/pull/976))
-
-- *Arithmetic Package*
- - Algorithm to compute the fraction of smallest denominator in between
-   two irreducible fractions (Isabelle Sivignon
-   [#949](https://github.com/DGtal-team/DGtal/pull/949))
-
-## Bug Fixes
-
-- *Configuration*
-  - Forces Eigen 3.2.1 minimum (for a bug fix).
-    (Jacques-Olivier Lachaud,
-    [1032](https://github.com/DGtal-team/DGtal/pull/1032)).
-=======
  - Add various methods in the Mesh class to get the bounding box, to
    change the mesh scale or to subdivide triangular faces. (Bertrand
    Kerautret, [#990](https://github.com/DGtal-team/DGtal/pull/990) and
@@ -226,7 +183,6 @@
   [1040](https://github.com/DGtal-team/DGtal/pull/1032)).
   - Forces Eigen 3.2.1 minimum (for a bug fix).  (Jacques-Olivier
     Lachaud, [1032](https://github.com/DGtal-team/DGtal/pull/1032)).
->>>>>>> 73696931
   - Fix issue #925, detection of Eigen3 (3.1 minimum) and also issue
     #924, DGtal configuration file when using Eigen3.  (Jacques-Olivier
     Lachaud, [#926](https://github.com/DGtal-team/DGtal/pull/926))
