--- conflicted
+++ resolved
@@ -15,11 +15,7 @@
  **/
 
 /**
-<<<<<<< HEAD
- * @file viewDualSurface.cpp
-=======
  * @file io/viewDualSurface.cpp
->>>>>>> 59c11f49
  * @ingroup Examples
  *
  * @date 2011/03/25
