--- conflicted
+++ resolved
@@ -444,8 +444,6 @@
 # -----------------------------------------------------------------------------
 SET(BENCHMARK_FOUND_DGTAL 0)
 IF(WITH_BENCHMARK)
-<<<<<<< HEAD
-=======
 
   IF (WITH_C11)
     message(STATUS "C11 enabled for Google benchmark, all fine.")
@@ -453,7 +451,6 @@
    message(FATAL_ERROR "Google benchmark requires C++11. Please enable it setting 'WITH_C11' to true.")
  ENDIF(WITH_C11)
 
->>>>>>> 49144d7e
   FIND_PACKAGE(Benchmark REQUIRED)
   IF(BENCHMARK_FOUND)
     SET(BENCHMARK_FOUND_DGTAL 1)
@@ -461,13 +458,9 @@
     include_directories( ${BENCHMARK_INCLUDE_DIR})
     SET(DGtalLibDependencies ${DGtalLibDependencies} ${BENCHMARK_LIBRARIES} ${CMAKE_THREAD_LIBS_INIT} )
     message(STATUS "Google Benchmark found.   ${BENCHMARK_LIBRARIES}")
-<<<<<<< HEAD
-  ENDIF(BENCHMARK_FOUND)
-=======
   ELSE(BENCHMARK_FOUND)
    message(FATAL_ERROR "Google benchmark not installed. Please disable WITH_BENCHMARK or install it.")
  ENDIF(BENCHMARK_FOUND)
->>>>>>> 49144d7e
 ENDIF(WITH_BENCHMARK)
 
 
